"""Trading pair information and pair datasets.

The core classes to understand the data are

- :py:class:`DEXPair`

- :py:class:`PandasPairUniverse`

To download the pairs dataset see

- :py:meth:`tradingstrategy.client.Client.fetch_pair_universe`

"""

import logging
import enum
import warnings
from dataclasses import dataclass
from typing import Optional, List, Iterable, Dict, Union, Set, Tuple, TypeAlias, Collection

import pandas as pd
import numpy as np
import pyarrow as pa
import pyarrow.compute as pc
from dataclasses_json import dataclass_json
from numpy import isnan

from tradingstrategy.chain import ChainId
from tradingstrategy.token import Token
from tradingstrategy.exchange import ExchangeUniverse, Exchange, ExchangeType, ExchangeNotFoundError
from tradingstrategy.stablecoin import ALL_STABLECOIN_LIKE
from tradingstrategy.types import NonChecksummedAddress, BlockNumber, UNIXTimestamp, BasisPoint, PrimaryKey, Percent, \
    USDollarAmount
from tradingstrategy.utils.columnar import iterate_columnar_dicts
from tradingstrategy.utils.schema import create_pyarrow_schema_for_dataclass, create_columnar_work_buffer, \
    append_to_columnar_work_buffer
from tradingstrategy.exceptions import DataNotFoundError


logger = logging.getLogger(__name__)


class PairNotFoundError(DataNotFoundError):
    """No trading pair found matching the given criteria."""

    advanced_search_url = "https://tradingstrategy.ai/search?q=&sortBy=liquidity%3Adesc&filters=%7B%22pool_swap_fee%22%3A%5B%5D%2C%22price_change_24h%22%3A%5B%5D%2C%22liquidity%22%3A%5B%5D%2C%22volume_24h%22%3A%5B%5D%2C%22type%22%3A%5B%5D%2C%22blockchain%22%3A%5B%5D%2C%22exchange%22%3A%5B%5D%7D"

    template = f"""This might be a problem in your data loading and filtering. 
                
    Use tradingstrategy.ai website to explore pairs. Once on a pair page, click on the `Copy Python identifier` button to get the correct pair information to use in your strategy.
    
    Here is a list of DEXes: https://tradingstrategy.ai/trading-view/exchanges
    
    Here is advanced search: {advanced_search_url}
    
    For any further questions join our Discord: https://tradingstrategy.ai/community"""

    def __init__(
        self, 
        *, 
        base_token: Optional[str]=None, 
        quote_token: Optional[str]=None, 
        fee_tier: Optional[Percent] = None, 
        pair_id: Optional[int]=None,
        exchange_slug: Optional[str] = None, 
        exchange_id: Optional[int] = None,
    ):

        if base_token:
            assert quote_token, "If base token is specified, quote token must be specified too."
        if quote_token:
            assert base_token, "If quote token is specified, base token must be specified too."

        if base_token and quote_token:
            message = f"No pair with base_token {base_token}, quote_token {quote_token}, fee tier {fee_tier}"
        else:
            assert exchange_slug or pair_id, "Either exchange_slug or pair_id must be specified if base_token and quote_token are not specified"
            message = "No pair with "

        if exchange_slug:
            message = message + f" exchange_slug {exchange_slug}"

        if exchange_id:
            message = message + f" exchange_id {exchange_id}"

        if pair_id:
            message = message + f" pair_id {pair_id}"


        super().__init__(message + " found." + self.template)


class DuplicatePair(Exception):
    """Found multiple trading pairs for the same naive lookup."""


#: Data needed to identify a trading pair with human description.
#:
#: This is `(chain, exchange slug, base token, quote token)`.
#:
#: See also
#:
#: - :py:data:`HumanReadableTradingPairDescription`

FeelessPair: TypeAlias = Tuple[ChainId, str, str, str]

#: Data needed to identify a trading pair with human description.
#:
#: A version that can sepearate different fee variants.
#: This is all Uniswap v3 pairs, as a single exchange
#: supports the same pair with different pools having different fees.
#:
#: This is `(chain, exchange slug, base token, quote token, pool fee)`.c
#:
#: Pool fee is expressed as
#:
#: See also
#:
#: - :py:data:`HumanReadableTradingPairDescription`
#:
#:
FeePair: TypeAlias = Tuple[ChainId, str, str, str, Percent]


#: Shorthand method to identify trading pairs when written down by a human.
#:
#: This is `(chain, exchange slug, base token, quote token)`.
#:
#: Each major trading pair is identifiable as (chain, exchange, base token, quote token tuple).
#: Note that because there can be multipe tokens and fake tokens with the same name,
#: we usually refer to the "best" token which is the highest liquidty/volume trading
#: pair on the particular exchange.
#:
#:
#: Example descriptions
#:
#: .. code-block:: python
#:
#:         (ChainId.arbitrum, "uniswap-v3", "ARB", "USDC", 0.0005),  # Arbitrum, 5 BPS fee
#:         (ChainId.ethereum, "uniswap-v2", "WETH", "USDC"),  # ETH
#:         (ChainId.ethereum, "uniswap-v3", "EUL", "WETH", 0.0100),  # Euler 100 bps fee
#:         (ChainId.bsc, "pancakeswap-v2", "WBNB", "BUSD"),  # BNB
#:         (ChainId.arbitrum, "camelot", "ARB", "WETH"),  # ARB
#:
#: See also
#:
#: -:py:meth:`PandasPairUniverse.get_pair_by_human_description`
#:
#: - :py:data:`FeelessPair`
#:
#: - :py:data:`FeePair`
#:
HumanReadableTradingPairDescription: TypeAlias = FeePair | FeelessPair



@dataclass_json
@dataclass(slots=True)
class DEXPair:
    """ Trading pair information for a single pair.

    Presents a single trading pair on decentralised exchanges.

    DEX trading pairs can be uniquely identified by

    - Internal id.

    - (Chain id, address) tuple - the same address can exist on multiple chains.

    - (Chain slug, exchange slug, pair slug) tuple.

    - Token names and symbols are *not* unique - anyone can create any number of trading pair tickers and token symbols.
      Do not rely on token symbols for anything.

    About data:

    - There is a different between `token0` and `token1` and `base_token` and `quote_token` conventions -
      the former are raw DEX (Uniswap) data while the latter are preprocessed by the server to make the data
      more understandable. Base token is the token you are trading and the quote token is the token you consider
      "money" for the trading. E.g. in WETH-USDC, USDC is the quote token. In SUSHI-WETH, WETH is the quote token.

    - Optional fields may be available if the candle server 1) detected the pair popular enough 2) managed to fetch the third party service information related to the token

    When you download a trading pair dataset from the server, not all trading pairs are available.
    For more information about trading pair availability see :ref:`trading pair tracking <tracking>`.

    The class provides some JSON helpers to make it more usable with JSON based APIs.

    This data class is serializable via `dataclasses-json` methods. Example:

    .. code-block::

        info_as_string = pair.to_json()

    You can also do `__json__()` convention data export:

    .. code-block::

        info_as_dict = pair.__json__()

    .. note ::

        Currently all flags are disabled and will be removed in the future. The historical dataset does not contain any filtering flags,
        because the data has to be filtered prior to download, to keep the download dump in a reasonasble size.
        The current data set of 800k trading pairs produce 100 MB dataset of which most of the pairs
        are useless. The server prefilters trading pairs and thus you cannot access historical data of pairs
        that have been prefiltered.

    """

    #: Internal primary key for any trading pair
    pair_id: PrimaryKey

    #: The chain id on which chain this pair is trading. 1 for Ethereum.
    chain_id: ChainId

    #: The exchange where this token trades
    exchange_id: PrimaryKey

    #: Smart contract address for the pair.
    #: In the case of Uniswap this is the pair (pool) address.
    address: NonChecksummedAddress

    #: Token pair contract address on-chain.
    #: Lowercase, non-checksummed.
    token0_address: str

    #: Token pair contract address on-chain
    #: Lowercase, non-checksummed.
    token1_address: str

    #: Token0 as in raw Uniswap data.
    #: ERC-20 contracst are not guaranteed to have this data.
    token0_symbol: Optional[str]

    #: Token1 as in raw Uniswap data
    #: ERC-20 contracst are not guaranteed to have this data.
    token1_symbol: Optional[str]

    #: What kind of exchange this pair is on
    dex_type: Optional[ExchangeType] = None

    #: Naturalised base and quote token.
    #: Uniswap may present the pair in USDC-WETH or WETH-USDC order based on the token address order.
    #: However we humans always want the quote token to be USD, or ETH or BTC.
    #: For the reverse token orders, the candle serve swaps the token order
    #: so that the quote token is the more natural token of the pair (in the above case USD)
    base_token_symbol: Optional[str] = None

    #: Naturalised base and quote token.
    #: Uniswap may present the pair in USDC-WETH or WETH-USDC order based on the token address order.
    #: However we humans always want the quote token to be USD, or ETH or BTC.
    #: For the reverse token orders, the candle serve swaps the token order
    #: so that the quote token is the more natural token of the pair (in the above case USD)
    quote_token_symbol: Optional[str] = None

    #: Number of decimals to convert between human amount and Ethereum fixed int raw amount.
    #: Note - this information might be missing from ERC-20 smart contracts.
    #: If the information is missing the token is not tradeable in practice.
    token0_decimals: Optional[int] = None

    #: Number of decimals to convert between human amount and Ethereum fixed int raw amount
    #: Note - this information might be missing from ERC-20 smart contracts.
    #: If the information is missing the token is not tradeable in practice.
    token1_decimals: Optional[int] = None

    #: Denormalised web page and API look up information
    exchange_slug: Optional[str] = None

    #: Exchange factory address.
    #: Denormalised here, so we do not need an additional lookup.
    exchange_address: Optional[str] = None

    #: Denormalised web page and API look up information
    pair_slug: Optional[str] = None

    #: Block number of the first Uniswap Swap event
    first_swap_at_block_number: Optional[BlockNumber] = None

    #: Block number of the last Uniswap Swap event
    last_swap_at_block_number:  Optional[BlockNumber] = None

    #: Timestamp of the first Uniswap Swap event
    first_swap_at: Optional[UNIXTimestamp] = None

    #: Timestamp of the first Uniswap Swap event
    last_swap_at: Optional[UNIXTimestamp] = None

    #: Pair has been flagged inactive, because it has not traded at least once during the last 30 days.
    #: TODO - inactive, remove.
    flag_inactive: Optional[bool] = None

    #: Pair is blacklisted by operators.
    #: Current there is no blacklist process so this is always false.
    #: TODO - inactive, remove.
    flag_blacklisted_manually: Optional[bool] = None

    #: Quote token is one of USD, ETH, BTC, MATIC or similar popular token variants.
    #: Because all candle data is outputted in the USD, if we have a quote token
    #: for which we do not have an USD conversation rate reference price source,
    #: we cannot create candles for the pair.
    #: TODO - inactive, remove.
    flag_unsupported_quote_token: Optional[bool] = None

    #: Pair is listed on an exchange we do not if it is good or not
    #: TODO - inactive, remove.
    flag_unknown_exchange: Optional[bool] = None

    #: Swap fee in basis points if known
    fee: Optional[BasisPoint] = None

    #: Risk assessment summary data
    buy_count_all_time: Optional[int] = None

    #: Risk assessment summary data
    sell_count_all_time: Optional[int] = None

    #: Risk assessment summary data
    buy_volume_all_time: Optional[float] = None

    #: Risk assessment summary data
    sell_volume_all_time: Optional[float] = None

    #: Risk assessment summary data
    buy_count_30d: Optional[int] = None

    #: Risk assessment summary data
    sell_count_30d: Optional[int] = None

    #: Risk assessment summary data
    buy_volume_30d: Optional[float] = None

    #: Risk assessment summary data
    sell_volume_30d: Optional[float] = None

    #: Buy token tax for this trading pair.
    #: See :ref:`token-tax` for details.
    buy_tax: Optional[float] = None

    #: Transfer token tax for this trading pair.
    #: See :ref:`token-tax` for details.
    transfer_tax: Optional[float] = None

    #: Sell tax for this trading pair.
    #: See :ref:`token-tax` for details.
    sell_tax: Optional[float] = None

    def __repr__(self):
        chain_name = self.chain_id.get_slug()
        return f"<Pair #{self.pair_id} {self.base_token_symbol} - {self.quote_token_symbol} ({self.address}) at exchange #{self.exchange_id} on {chain_name}>"

    def __eq__(self, other: "DEXPair"):
        """Trade positions are unique by opening timestamp and pair id.]

        We assume there cannot be a position opened for the same asset at the same time twice.
        """
        return self.pair_id == other.pair_id

    def __hash__(self):
        """set() and dict() compatibility"""
        return hash(self.pair_id)

    @property
    def fee_tier(self) -> Optional[Percent]:
        """Return the trading pair fee as 0...1.

        This is a synthetic properly based on :py:attr:`fee`
        data column.

        :return:
            None if the fee information is not availble.
            (Should not happen on real data, but may happen in unit tests.)
        """
        if self.fee is None:
            return None
        return self.fee / 10_000

    @property
    def volume_30d(self) -> USDollarAmount:
        """Denormalise trading volume last 30 days."""
        vol = 0
        if not isnan(self.buy_volume_30d):
            vol += self.buy_volume_30d

        if not isnan(self.sell_volume_30d):
            vol += self.sell_volume_30d
        return vol

    @property
    def base_token_address(self) -> str:
        """Get smart contract address for the base token.

        :return: Lowercase, non-checksummed.
        """
        if self.token0_symbol == self.base_token_symbol:
            return self.token0_address
        else:
            return self.token1_address

    @property
    def quote_token_address(self) -> str:
        """Get smart contract address for the quote token

        :return: Token address in checksummed case
        """
        if self.token0_symbol == self.quote_token_symbol:
            return self.token0_address
        else:
            return self.token1_address

    @property
    def quote_token_decimals(self) -> Optional[str]:
        """Get token decimal count for the quote token"""
        if self.token0_symbol == self.quote_token_symbol:
            return self.token0_decimals
        else:
            return self.token1_decimals

    @property
    def base_token_decimals(self) -> Optional[int]:
        """Get token decimal count for the base token.
        """
        if self.token0_symbol == self.base_token_symbol:
            return self.token0_decimals
        else:
            return self.token1_decimals

    @property
    def quote_token_decimals(self) -> Optional[int]:
        """Get token decimal count for the quote token"""
        if self.token0_symbol == self.quote_token_symbol:
            return self.token0_decimals
        else:
            return self.token1_decimals

    def get_ticker(self) -> str:
        """Return trading 'ticker'"""
        return f"{self.base_token_symbol}-{self.quote_token_symbol}"

    def get_friendly_name(self, exchange_universe: ExchangeUniverse) -> str:
        """Get a very human readable name for this trading pair.

        We need to translate the exchange id to someething human readable,
        and for this we need to have the access to the exchange universe.
        """
        exchange = exchange_universe.get_by_id(self.exchange_id)
        if exchange:
            exchange_name = exchange.name
        else:
            exchange_name = f"Exchange #{self.exchange_id}"
        return f"{self.base_token_symbol} - {self.quote_token_symbol}, pair #{self.pair_id} on {exchange_name}"

    def get_trading_pair_page_url(self) -> Optional[str]:
        """Get information page for this trading pair.

        :return: URL of the trading pair page or None if page/data not available.
        """
        chain_slug = self.chain_id.get_slug()
        if not self.exchange_slug:
            return None
        if not self.pair_slug:
            return None
        return f"https://tradingstrategy.ai/trading-view/{chain_slug}/{self.exchange_slug}/{self.pair_slug}"

    def __json__(self, request) -> dict:
        """Return dictionary presentation when this DEXPair is serialised as JSON.

        Provided for pyramid JSON renderer compatibility.

        This method is provided for API endpoints returned

        `More information <https://docs.pylonsproject.org/projects/pyramid/en/latest/narr/renderers.html#using-a-custom-json-method>`_.
        """
        return self.__dict__

    @classmethod
    def to_pyarrow_schema(cls) -> pa.Schema:
        """Construct schema for reading writing :term:`Parquet` filss for pair information."""

        # Enums must be explicitly expressed
        hints = {
            "chain_id": pa.uint64(),
            "dex_type": pa.string(),
        }

        return create_pyarrow_schema_for_dataclass(cls, hints=hints)

    @classmethod
    def convert_to_pyarrow_table(cls, pairs: List["DEXPair"], check_schema=False) -> pa.Table:
        """Convert a list of DEXPair instances to a Pyarrow table.

        Used to prepare a data export on a server.

        :param pairs: The list wil be consumed in the process

        :param check_schema:
            Run additional checks on the data.
            Slow. Use only in tests. May be give happier
            error messages instead of "OverflowError" what pyarrow spits out.
        """
        buffer = create_columnar_work_buffer(cls)

        for p in pairs:
            assert isinstance(p, DEXPair), f"Got {p}"
            append_to_columnar_work_buffer(buffer, p)

        schema = cls.to_pyarrow_schema()

        if check_schema:
            field: pa.Field
            for field in schema:
                try:
                    pa.array(buffer[field.name], field.type)
                except Exception as e:
                    # Usually cannot fit data into a column, like negative or none values
                    raise RuntimeError(f"Cannot process field {field}") from e

        return pa.Table.from_pydict(buffer, schema)

    @classmethod
    def convert_to_dataframe(cls, pairs: List["DEXPair"]) -> pd.DataFrame:
        """Convert Python DEXPair objects back to the Pandas dataframe presentation.

        As this is super-inefficient, do not use for large amount of data.
        """

        # https://stackoverflow.com/questions/20638006/convert-list-of-dictionaries-to-a-pandas-dataframe
        dicts = [p.to_dict() for p in pairs]
        return pd.DataFrame.from_dict(dicts)

    @classmethod
    def create_from_row(cls, row: pd.Series) -> "DEXPair":
        """Convert a DataFrame for to a DEXPair instance.

        Allow using of helper methods on the pair data.
        It is recommend you avoid this if you do not need row-like data.
        """
        items = {k: v for k,v in row.items()}
        return DEXPair.from_dict(items)



class PandasPairUniverse:
    """A pair universe implementation that is created from Pandas dataset.

    This is a helper class, as :py:class:`pandas.DataFrame` is somewhat more difficult to interact with.
    This class will read the raw data frame and convert it to `DEXPair` objects with a lookup index.
    Because the DEXPair conversion is expensive for 10,000s of Python objects,
    it is recommended that you filter the raw :py:class:`pandas.DataFrame` by using filtering functions
    in :py:mod:`tradingstrategy.pair` first, before initializing :py:class:`PandasPairUniverse`.

    About the usage:

    - Single trading pairs can be looked up using :py:meth:`PandasPairUniverse.get_pair_by_smart_contract`
      and :py:meth:`PandasPairUniverse.get_pair_by_id`

    - Multiple pairs can be looked up by directly reading `PandasPairUniverse.df` Pandas dataframe

    Example how to use:

    .. code-block::

        # Get dataset from the server as Apache Pyarrow table
        columnar_pair_table = client.fetch_pair_universe()

        # Convert Pyarrow -> Pandas -> in-memory DEXPair index
        pair_universe = PandasPairUniverse(columnar_pair_table.to_pandas())

        # Lookup SUSHI-WETH trading pair from DEXPair index
        # https://tradingstrategy.ai/trading-view/ethereum/sushi/sushi-eth
        pair: DEXPair = pair_universe.get_pair_by_smart_contract("0x795065dcc9f64b5614c407a6efdc400da6221fb0")

    If the pair index is too slow to build, or you want to keep it lean,
    you can disable the indexing with `build_index`.
    In this case, some of the methods won't work:

    .. code-block::

        # Get dataset from the server as Apache Pyarrow table
        columnar_pair_table = client.fetch_pair_universe()

        # Convert Pyarrow -> Pandas -> in-memory DEXPair index
        pair_universe = PandasPairUniverse(columnar_pair_table.to_pandas(), build_index=False)

    """

    def __init__(self,
                 df: pd.DataFrame,
                 build_index=True,
                 exchange_universe: Optional[ExchangeUniverse]=None):
        """
        :param df:
            The source DataFrame that contains all DEXPair entries

        :param build_index:
            Build quick lookup index for pairs

        :param exchange_universe:
            Optional exchange universe needed for human-readable pair lookup.

            We cannot properly resolve pairs unless we can map exchange names to their ids.
            Currently optional, only needed by `get_pair()`.
        """
        assert isinstance(df, pd.DataFrame)
        self.df = df.set_index(df["pair_id"])

        #: pair_id -> raw dict data mappings
        #:
        #: Constructed in one pass from Pandas DataFrame.
        #:
        #: Don't access directly, use :py:meth:`iterate_pairs`.
        self.pair_map: Dict[int, dict] = {}

        #: pair_id -> constructed DEXPair cache
        #:
        #: Don't access directly, use :py:meth:`iterate_pairs`.
        self.dex_pair_obj_cache: Dict[int, DEXPair] = {}

        # pair smart contract address -> DEXPair
        self.smart_contract_map = {}

        # Internal cache for get_token() lookup
        # address -> info tuple mapping
        self.token_cache: Dict[str, Token] = {}

        if build_index:
            self.build_index()

        self.exchange_universe = exchange_universe

        self.single_pair_cache: DEXPair = None

    def iterate_pairs(self) -> Iterable[DEXPair]:
        """Iterate over all pairs in this universe."""
        for pair_id in self.pair_map.keys():
            yield self.get_pair_by_id(pair_id)

    def build_index(self):
        """Create pair_id -> data mapping.

        Allows fast lookup of individual pairs.

        .. warning::

            This function assumes the universe contains
            data for only one blockchain. The same address
            can exist across multiple EVM chains.
            The created smart contract address index
            does not index chain id and thus is invalid.

        """
        # https://stackoverflow.com/a/73638890/315168
        self.pair_map = self.df.T.to_dict()
        self.smart_contract_map = {d["address"].lower(): d for d in self.pair_map.values()}

    def get_all_pair_ids(self) -> Collection[PrimaryKey]:
        """Get all pair ids in the data frame."""
        return self.df["pair_id"].unique()

    def get_pair_ids_by_exchange(self, exchange_id: PrimaryKey) -> pd.DataFrame:
        """Get all pair ids on a specific exchange.

        :return:
            Raw slide of DataFrame
        """
        return self.df.loc[self.df["exchange_id"] == exchange_id]["pair_id"]

    def get_count(self) -> int:
        """How many trading pairs there are."""
        return len(self.df)

    def get_pair_by_id(self, pair_id: PrimaryKey)  -> Optional[DEXPair]:
        """Look up pair information and return its data.

        Uses a cached path. Constructing :py:class:`DEXPair`
        objects is a bit slow, so this is a preferred method
        if you need to access multiple pairs in a hot loop.

        :raise PairNotFoundError: If pair is not found

        :return:
            Nicely presented :py:class:`DEXPair`.
        """

        # First try the cached paths
        if self.pair_map:

            # First try object cache
            obj = self.dex_pair_obj_cache.get(pair_id)
            if not obj:

                # Convert any pairs in-fly to DEXPair objects and store them.
                # We do not initially construct these objects,
                # as we do not know what pairs a strategy might access.
                data = self.pair_map.get(pair_id)

            # Convert
            obj = DEXPair.from_dict(data)
            self.pair_map[pair_id] = obj
            return obj

        # We did not build this universe with pair index
        # Not sure why anyone would really want to do this
        # maybe eliminate this code path altogether in the future
        df = self.df

        pairs: pd.DataFrame = df.loc[df["pair_id"] == pair_id]

        if len(pairs) > 1:
            raise DuplicatePair(f"Multiple pairs found for id {pair_id}")

        if len(pairs) == 1:
            data = next(iter(pairs.to_dict("index").values()))
            return DEXPair.from_dict(data)

        raise PairNotFoundError(pair_id=pair_id)

    def get_pair_by_smart_contract(self, address: str) -> Optional[DEXPair]:
        """Resolve a trading pair by its pool smart contract address.

        .. warning::

            This function assumes the universe contains
            data for only one blockchain. The same address
            can exist across multiple EVM chains.

        :param address: Ethereum smart contract address of the Uniswap pair contract
        """
        address = address.lower()
        assert self.smart_contract_map, "You need to build the index to use this function"
        data = self.smart_contract_map.get(address)
        return self.get_pair_by_id(data["pair_id"])

    def get_token(self, address: str) -> Optional[Token]:
        """Get a token that is part of any trade pair.

        Get a token details for a token that is base or quotetoken of any trading pair.

        ..note ::

            TODO: Not a final implementation subject to chage.

        :return:
            Tuple (name, symbol, address, decimals)
            or None if not found.
        """
        address = address.lower()

        token: Optional[Token] = None

        assert len(self.pair_map) > 0, "This method can be only used with in-memory pair index"

        if address not in self.token_cache:
            for pair_id in self.pair_map.keys():
                p = self.get_pair_by_id(pair_id)
                if p.token0_address == address:
                    token = Token(p.chain_id, p.token0_symbol, p.token0_address, p.token0_decimals)
                    break
                elif p.token1_address == address:
                    token = Token(p.chain_id, p.token1_symbol, p.token1_address, p.token1_decimals)
                    break
            self.token_cache[address] = token
        return self.token_cache[address]

    def get_all_tokens(self) -> Set[Token]:
        """Get all base and quote tokens in trading pairs.

        .. warning ::

            This method is useful for only test/limited pair count universes.
            It is very slow and mainly purported for debugging and diagnostics.

        """
        tokens = set()
        for pair_id in self.pair_map.keys():
            p = self.get_pair_by_id(pair_id)
            tokens.add(self.get_token(p.base_token_address))
            tokens.add(self.get_token(p.quote_token_address))
        return tokens

    def get_single(self) -> DEXPair:
        """For strategies that trade only a single trading pair, get the only pair in the universe.

        :raise AssertionError: If our pair universe does not have an exact single pair
        """
        if self.single_pair_cache:
            return self.single_pair_cache 

        pair_count = len(self.pair_map)
        assert pair_count == 1, f"Not a single trading pair universe, we have {pair_count} pairs"
        self.single_pair_cache = DEXPair.from_dict(next(iter(self.pair_map.values())))
        return self.single_pair_cache


    def get_by_symbols(self, base_token_symbol: str, quote_token_symbol: str) -> Optional[DEXPair]:
        """For strategies that trade only a few trading pairs, get the only pair in the universe.

        .. warning ::

            Currently, this method is only safe for prefiltered universe. There are no safety checks if
            the returned trading pair is legit. In the case of multiple matching pairs,
            a random pair is returned.g

        :raise PairNotFoundError: If we do not have a pair with the given symbols

        """
        for pair_id in self.pair_map.keys():
            pair = self.get_pair_by_id(pair_id)
            if pair.base_token_symbol == base_token_symbol and pair.quote_token_symbol == quote_token_symbol:
                return pair
<<<<<<< HEAD
        return None
    
    def get_by_symbols_safe(self, base_token_symbol: str, quote_token_symbol: str) -> Optional[DEXPair]:
        """Get a trading pair by its ticker symbols. In the case of multiple matching pairs, an exception is raised.

        :raise DuplicatePair: If multiple pairs are found for the given symbols

        :return DEXPair: The trading pair
        """
        pair_placeholder = []
        for pair_id in self.pair_map.keys():
            pair = self.get_pair_by_id(pair_id)
            if pair.base_token_symbol == base_token_symbol and pair.quote_token_symbol == quote_token_symbol:
                pair_placeholder.append(pair)

        if len(pair_placeholder) > 1:
            raise DuplicatePair(f"Multiple pairs found for id {pair_id}")
        
        if len(pair_placeholder) == 1:
            return pair_placeholder[0]
        
        return None
=======
        
        raise PairNotFoundError(base_token=base_token_symbol, quote_token=quote_token_symbol)
>>>>>>> be9a85d5

    def get_one_pair_from_pandas_universe(
            self,
            exchange_id: PrimaryKey,
            base_token: str,
            quote_token: str,
            fee_tier: Optional[Percent] = None,
            pick_by_highest_vol=False) -> Optional[DEXPair]:
        """Get a trading pair by its ticker symbols.

        Note that this method works only very simple universes, as any given pair
        is poised to have multiple tokens and multiple trading pairs on different exchanges.

        Example:

        .. code-block:: python

            # Get PancakeSwap exchange,
            # for the full exchange list see https://tradingstrategy.ai/trading-view/exchanges
            pancake = exchange_universe.get_by_chain_and_slug(ChainId.bsc, "pancakeswap-v2")

            # Because there can be multiple trading pairs with same tickers,
            # we pick the genuine among the scams based on its trading volume
            wbnb_busd_pair = pair_universe.get_one_pair_from_pandas_universe(
                pancake.exchange_id,
                "WBNB",
                "BUSD",
                pick_by_highest_vol=True,
                )

            print("WBNB address is", wbnb_busd_pair.base_token_address)
            print("BUSD address is", wbnb_busd_pair.quote_token_address)
            print("WBNB-BUSD pair contract address is", wbnb_busd_pair.address)

        :param fee_tier:
            Uniswap v3 and likes provide the same ticker  in multiple fee tiers.

            You need to use `fee_tier` parameter to separate the Uniswap pools.
            Fee tier is not needed for Uniswap v2 like exchanges as all of their trading pairs have the same fee structure.

            The fee tier is 0...1 e.g. 0.0030 for 3 BPS or 0.3% fee tier.

            If fee tier is not provided, then the lowest fee tier pair is returned.
            However the lowest fee tier might not have the best liquidity or volume.

        :param pick_by_highest_vol:
            If multiple trading pairs with the same symbols are found, pick one with the highest volume. This is because often malicious trading pairs are create to attract novice users.

        :raise DuplicatePair: If the universe contains more than single entry for the pair.
        :raise PairNotFoundError: If the pair is not found in the universe.

        :return: DEXPairs with the given symbols
        """

        if fee_tier is not None:
            assert (fee_tier >= 0) and (fee_tier <= 1), f"Received bad fee tier: {base_token}-{quote_token}: {fee_tier}"

        df = self.df

        if fee_tier is not None:
            fee_bps = int(fee_tier * 10000)  # Convert to BPS
            pairs: pd.DataFrame= df.loc[
                (df["exchange_id"] == exchange_id) &
                (df["base_token_symbol"] == base_token) &
                (df["quote_token_symbol"] == quote_token) &
                (df["fee"] == fee_bps)
            ]

        else:
            pairs: pd.DataFrame= df.loc[
                (df["exchange_id"] == exchange_id) &
                (df["base_token_symbol"] == base_token) &
                (df["quote_token_symbol"] == quote_token)]

        if len(pairs) > 1:
            if not pick_by_highest_vol:
                for p in pairs.to_dict(orient="records"):
                    logger.error("Conflicting pair: %s", p)
                raise DuplicatePair(f"Found {len(pairs)} trading pairs for {base_token}-{quote_token} when 1 was expected")

            # Sort by trade volume and pick the highest one
            pairs = pairs.sort_values(by=["fee", "buy_volume_all_time"], ascending=[True, False])
            data = next(iter(pairs.to_dict("index").values()))
            return DEXPair.from_dict(data)

        if len(pairs) == 1:
            data = next(iter(pairs.to_dict("index").values()))
            return DEXPair.from_dict(data)

        raise PairNotFoundError(base_token=base_token, quote_token=quote_token, fee_tier=fee_tier, exchange_id=exchange_id)

    def get_pair(self,
                 chain_id: ChainId,
                 exchange_slug: str,
                 base_token: str,
                 quote_token: str,
                 fee_tier: Optional[float] = None
                 ) -> DEXPair:
        """Get a pair by its description.

        The simplest way to access pairs in the pair universe.

        To use this method, we must include `exchange_universe` in the :py:meth:`__init__`
        as otherwise we do not have required look up tables.

        :return:
            The trading pair on the exchange.

            Highest volume trading pair if multiple matches.

        :raise PairNotFoundError:
            In the case input data cannot be resolved.
        """

        assert isinstance(chain_id, ChainId)
        assert type(exchange_slug) == str
        assert type(base_token) == str
        assert type(quote_token) == str

        if fee_tier is not None:
            assert type(quote_token) == float

        assert self.exchange_universe is not None, "You need to set exchange_universe argument in the construction to use this method"

        if fee_tier:
            desc = (chain_id, exchange_slug, base_token, quote_token, fee_tier)
        else:
            desc = (chain_id, exchange_slug, base_token, quote_token,)

        return self.get_pair_by_human_description(self.exchange_universe, desc)

    def get_pair_by_human_description(self,
                                      exchange_universe: ExchangeUniverse,
                                      desc: HumanReadableTradingPairDescription) -> DEXPair:
        """Get pair by its human readable description.

        Look up a trading pair by chain, exchange, base, quote token tuple.

        See :py:data:`HumanReadableTradingPairDescription` for more information.

        Example:

        .. code-block:: python

            # Get BNB-BUSD pair on PancakeSwap v2
            desc = (ChainId.bsc, "pancakeswap-v2", "WBNB", "BUSD")
            bnb_busd = pair_universe.get_pair_by_human_description(exchange_universe, desc)
            assert bnb_busd.base_token_symbol == "WBNB"
            assert bnb_busd.quote_token_symbol == "BUSD"
            assert bnb_busd.buy_volume_30d > 1_000_000

        Another example:

        .. code-block:: python

            pair_human_descriptions = (
                (ChainId.ethereum, "uniswap-v2", "WETH", "USDC"),  # ETH
                (ChainId.ethereum, "uniswap-v2", "EUL", "WETH", 0.0030),  # Euler 30 bps fee
                (ChainId.ethereum, "uniswap-v3", "EUL", "WETH", 0.0100),  # Euler 100 bps fee
                (ChainId.ethereum, "uniswap-v2", "MKR", "WETH"),  # MakerDAO
                (ChainId.ethereum, "uniswap-v2", "HEX", "WETH"),  # MakerDAO
                (ChainId.ethereum, "uniswap-v2", "FNK", "USDT"),  # Finiko
                (ChainId.ethereum, "sushi", "AAVE", "WETH"),  # AAVE
                (ChainId.ethereum, "sushi", "COMP", "WETH"),  # Compound
                (ChainId.ethereum, "sushi", "WETH", "WBTC"),  # BTC
                (ChainId.ethereum, "sushi", "ILV", "WETH"),  # Illivium
                (ChainId.ethereum, "sushi", "DELTA", "WETH"),  # Delta
                (ChainId.ethereum, "sushi", "UWU", "WETH"),  # UwU lend
                (ChainId.ethereum, "uniswap-v2", "UNI", "WETH"),  # UNI
                (ChainId.ethereum, "uniswap-v2", "CRV", "WETH"),  # Curve
                (ChainId.ethereum, "sushi", "SUSHI", "WETH"),  # Sushi
                (ChainId.bsc, "pancakeswap-v2", "WBNB", "BUSD"),  # BNB
                (ChainId.bsc, "pancakeswap-v2", "Cake", "BUSD"),  # Cake
                (ChainId.bsc, "pancakeswap-v2", "MBOX", "BUSD"),  # Mobox
                (ChainId.bsc, "pancakeswap-v2", "RDNT", "WBNB"),  # Radiant
                (ChainId.polygon, "quickswap", "WMATIC", "USDC"),  # Matic
                (ChainId.polygon, "quickswap", "QI", "WMATIC"),  # QiDao
                (ChainId.polygon, "sushi", "STG", "USDC"),  # Stargate
                (ChainId.avalanche, "trader-joe", "WAVAX", "USDC"),  # Avax
                (ChainId.avalanche, "trader-joe", "JOE", "WAVAX"),  # TraderJoe
                (ChainId.avalanche, "trader-joe", "GMX", "WAVAX"),  # GMX
                (ChainId.arbitrum, "camelot", "ARB", "WETH"),  # ARB
                # (ChainId.arbitrum, "sushi", "MAGIC", "WETH"),  # Magic
            )

            client = persistent_test_client
            exchange_universe = client.fetch_exchange_universe()
            pairs_df = client.fetch_pair_universe().to_pandas()
            pair_universe = PandasPairUniverse(pairs_df, exchange_universe=exchange_universe)

            pairs: List[DEXPair]
            pairs = [pair_universe.get_pair_by_human_description(exchange_universe, d) for d in pair_human_descriptions]

            assert len(pairs) == 26
            assert pairs[0].exchange_slug == "uniswap-v2"
            assert pairs[0].get_ticker() == "WETH-USDC"

            assert pairs[1].exchange_slug == "uniswap-v2"
            assert pairs[1].get_ticker() == "EUL-WETH"

        :param exchange_universe:
            The current database used to decode exchanges.

        :return:
            The trading pair on the exchange.

            Highest volume trading pair if multiple matches.

        :raise PairNotFoundError:
            In the case input data cannot be resolved.
        """

        if len(desc) >= 5:
            chain_id, exchange_slug, base_token, quote_token, fee_tier = desc
        else:
            chain_id, exchange_slug, base_token, quote_token = desc
            fee_tier = None

        common_explanation = "Use pair description format (chain, exchange, base, quote) or (chain, exchange, base, quote, fee)"

        assert isinstance(chain_id, ChainId), f"Not ChainId: {chain_id}\n{common_explanation}"
        assert type(exchange_slug) == str, f"Not exchange slug: {exchange_slug}\n{common_explanation}"
        assert type(base_token) == str, f"Not base token string: {base_token}\n{common_explanation}"
        assert type(quote_token) == str, f"Not quote token string: {quote_token}\n{common_explanation}"

        if fee_tier is not None:
            assert (fee_tier >= 0) and (fee_tier <= 1), f"Received bad fee tier: {chain_id} {exchange_slug} {base_token} {quote_token}: {fee_tier}"

        exchange = exchange_universe.get_by_chain_and_slug(chain_id, exchange_slug)
        if exchange is None:
            # Try to produce very helpful error message
            if exchange_universe.get_exchange_count() == 1:
                our_exchange_slug = exchange_universe.get_single().exchange_slug
                exchange_message = f"The slug of the only exchange we have is {our_exchange_slug}."
            else:
                exchange_message = ""

            raise ExchangeNotFoundError(chain_id_name=chain_id.name, exchange_slug=exchange_slug, optional_extra_message=exchange_message)

        pair = self.get_one_pair_from_pandas_universe(
            exchange.exchange_id,
            base_token,
            quote_token,
            fee_tier=fee_tier,
            pick_by_highest_vol=True,
        )

        # this check techinically unnecessary 
        # since get_one_pair_from_pandas_universe will raise
        # but just to be sure
        if pair is None:
            raise PairNotFoundError(base_token=base_token, quote_token=quote_token, fee_tier=fee_tier, exchange_slug=exchange_slug)

        return pair

    def create_parquet_load_filter(self, count_limit=10_000) -> List[Tuple]:
        """Returns a Parquet loading filter that contains pairs in this universe.

        When candle or liquidity file is read to the memory,
        only read pairs that are within this pair universe.
        This severely reduces the memory usage and speed ups loading.

        See :py:func:`tradingstrategy.reader.read_parquet`.

        :param count_limit:
            Sanity check assert limit how many pairs we can cram into the filter.

        :return:
            Filter to be passed to read_table
        """

        count = self.get_count()
        assert count < count_limit, f"Too many pairs to create a filter. Pair count is {count}"

        # https://arrow.apache.org/docs/python/generated/pyarrow.parquet.read_table.html
        return [("pair_id", "in", self.get_all_pair_ids())]

    @staticmethod
    def create_single_pair_universe(
            df: pd.DataFrame,
            exchange: Exchange,
            base_token_symbol: str,
            quote_token_symbol: str,
            pick_by_highest_vol=True,
            fee_tier: Optional[float]=None,
    ) -> "PandasPairUniverse":
        """Create a trading pair universe that contains only a single trading pair.

        .. warning::

            Deprecated

        This is useful for trading strategies that to technical analysis trading
        on a single trading pair like BTC-USD.

        :param df:
            Unfiltered DataFrame for all pairs

        :param exchange:
            Exchange instance on the pair is trading

        :param base_token_symbol:
            Base token symbol of the trading pair

        :param quote_token_symbol:
            Quote token symbol of the trading pair

        :param pick_by_highest_vol:
            In the case of multiple match per token symbol,
            or scam tokens,
            pick one with the highest trade volume

        :param fee_tier:
            Pick a pair for a specific fee tier.

            Uniswap v3 has

        :raise DuplicatePair:
            Multiple pairs matching the criteria

        :raise PairNotFoundError:
            No pairs matching the criteria
        """

        warnings.warn('This method is deprecated. Use PandasPairUniverse.create_pair_universe() instead', DeprecationWarning, stacklevel=2)

        return PandasPairUniverse.create_limited_pair_universe(
            df,
            exchange,
            [(base_token_symbol, quote_token_symbol)],
            pick_by_highest_vol,
        )

    @staticmethod
    def create_limited_pair_universe(
            df: pd.DataFrame,
            exchange: Exchange,
            pairs: List[Tuple[str, str]],
            pick_by_highest_vol=True) -> "PandasPairUniverse":
        """Create a trading pair universe that contains only few trading pairs.

        .. warning::

            Deprecated

        This is useful for trading strategies that to technical analysis trading
        on a few trading pairs, or single pair three-way trades like Cake-WBNB-BUSD.

        :param df:
            Unfiltered DataFrame for all pairs

        :param exchange:
            Exchange instance on the pair is trading

        :param pairs:
            List of trading pairs as ticket tuples. E.g. `[ ("WBNB, "BUSD"), ("Cake", "WBNB") ]`

        :param pick_by_highest_vol:
            In the case of multiple match per token symbol,
            or scam tokens,
            pick one with the highest trade volume

        :raise DuplicatePair: Multiple pairs matching the criteria
        :raise PairNotFoundError: No pairs matching the criteria
        """

        warnings.warn('This method is deprecated. Use PandasPairUniverse.create_pair_universe() instead', DeprecationWarning, stacklevel=2)

        assert exchange is not None, "Got None as Exchange - exchange not found?"

        # https://pandas.pydata.org/docs/user_guide/merging.html
        frames = []

        for base_token_symbol, quote_token_symbol in pairs:

            filtered_df: pd.DataFrame= df.loc[
                (df["exchange_id"] == exchange.exchange_id) &
                (df["base_token_symbol"] == base_token_symbol) &
                (df["quote_token_symbol"] == quote_token_symbol)]

            if len(filtered_df) > 1:
                if not pick_by_highest_vol:
                    duplicates = 0
                    for p in filtered_df.to_dict(orient="records"):
                        logger.error("Conflicting pair: %s", p)
                        duplicates += 1
                    raise DuplicatePair(f"Found {duplicates} trading pairs for {base_token_symbol}-{quote_token_symbol} when 1 was expected")

                # Sort by trade volume and pick the highest one
                sorted = filtered_df.sort_values(by="buy_volume_all_time", ascending=False)
                duplicates_removed_df = sorted.drop_duplicates(subset="base_token_symbol")
                frames.append(duplicates_removed_df)

            elif len(filtered_df) == 1:
                frames.append(filtered_df)

            else:
                raise PairNotFoundError(base_token=base_token_symbol, quote_token=quote_token_symbol, exchange_slug=exchange.exchange_slug)

        return PandasPairUniverse(pd.concat(frames))

    @staticmethod
    def create_pair_universe(
        df: pd.DataFrame,
        pairs: Collection[HumanReadableTradingPairDescription],
    ) -> "PandasPairUniverse":
        """Create a PandasPairUniverse instance based on loaded raw pairs data.

        A shortcut method to create a pair universe for a single or few trading pairs,
        from DataFrame of all possible trading pairs.

        Example for a single pair:

        .. code-block:: python

            pairs_df = client.fetch_pair_universe().to_pandas()
            pair_universe = PandasPairUniverse.create_pair_universe(
                    pairs_df,
                    [(ChainId.polygon, "uniswap-v3", "WMATIC", "USDC", 0.0005)],
                )
            assert pair_universe.get_count() == 1
            pair = pair_universe.get_single()
            assert pair.base_token_symbol == "WMATIC"
            assert pair.quote_token_symbol == "USDC"
            assert pair.fee_tier == 0.0005  # BPS

        Example for multiple trading pairs.:

        .. code-block:: python

            pairs_df = client.fetch_pair_universe().to_pandas()

            # Create a trading pair universe for a single trading pair
            #
            # WMATIC-USD on Uniswap v3 on Polygon, 5 BPS fee tier and 30 BPS fee tier
            #
            pair_universe = PandasPairUniverse.create_pair_universe(
                    pairs_df,
                    [
                        (ChainId.polygon, "uniswap-v3", "WMATIC", "USDC", 0.0005),
                        (ChainId.polygon, "uniswap-v3", "WMATIC", "USDC", 0.0030)
                    ],
                )
            assert pair_universe.get_count() == 2

        :param df:
            Pandas DataFrame of all pair data.

            See :py:meth:`tradingstrategy.client.Client.fetch_pair_universe` for more information.

        :return:
            A trading pair universe that contains only the listed trading pairs.
        """
        resolved_pairs_df = resolve_pairs_based_on_ticker(df, pairs=pairs)
        return PandasPairUniverse(resolved_pairs_df)


class LegacyPairUniverse:
    """The queries universe, as returned by the server.

    .. note ::

        TODO: Legacy prototype implementation and will be deprecated.

    Converts raw pair dataset to easier to use `DEXPair`
    in-memory index.

    You likely want to use :py:class:`PandasPairUniverse`,
    as its offers much more functionality than this implemetation.
    """

    #: Internal id -> DEXPair mapping
    pairs: Dict[int, DEXPair]

    def __init__(self, pairs: Dict[int, DEXPair]):
        self.pairs = pairs

    @classmethod
    def create_from_pyarrow_table(cls, table: pa.Table) -> "LegacyPairUniverse":
        """Convert columnar presentation to a Python in-memory objects.

        Some data manipulation is easier with objects instead of columns.

        .. note ::

            This seems to quite slow operation.
            It is recommend you avoid this if you do not need row-like data.
        """
        pairs: Dict[int, DEXPair] = {}
        for batch in table.to_batches(max_chunksize=5000):
            d = batch.to_pydict()
            for row in iterate_columnar_dicts(d):
                pairs[row["pair_id"]] = DEXPair.from_dict(row)

        return LegacyPairUniverse(pairs=pairs)

    @classmethod
    def create_from_pyarrow_table_with_filters(cls, table: pa.Table, chain_id_filter: Optional[ChainId] = None) -> "LegacyPairUniverse":
        """Convert columnar presentation to a Python in-memory objects.

        Filter the pairs based on given filter arguments.
        """

        if chain_id_filter:
            # https://stackoverflow.com/a/64579502/315168
            chain_id_index = table.column('chain_id')
            row_mask = pc.equal(chain_id_index, pa.scalar(chain_id_filter.value, chain_id_index.cause))
            selected_table = table.filter(row_mask)

        return LegacyPairUniverse.create_from_pyarrow_table(selected_table)

    def get_pair_by_id(self, pair_id: int) -> Optional[DEXPair]:
        """Resolve pair by its id.

        Only useful for debugging. Does a slow look
        """
        return self.pairs[pair_id]

    def get_pair_by_ticker(self, base_token: str, quote_token: str) -> Optional[DEXPair]:
        """Get a trading pair by its ticker symbols.

        Note that this method works only very simple universes, as any given pair
        is poised to have multiple tokens and multiple trading pairs on different exchanges.

        :raise DuplicatePair: If the universe contains more than single entry for the pair.
        :raise PairNotFoundError: If the pair is not found.

        :return: None if there is no match
        """
        pairs = [p for p in self.pairs.values() if p.base_token_symbol == base_token and p.quote_token_symbol == quote_token]

        if len(pairs) > 1:
            raise DuplicatePair(f"Multiple trading pairs found {base_token}-{quote_token}")

        if pairs:
            return pairs[0]

        raise PairNotFoundError(base_token=base_token, quote_token=quote_token)

    def get_pair_by_ticker_by_exchange(self, exchange_id: int, base_token: str, quote_token: str) -> Optional[DEXPair]:
        """Get a trading pair by its ticker symbols.

        Note that this method works only very simple universes, as any given pair
        is poised to have multiple tokens and multiple trading pairs on different exchanges.

        :param exchange_id: E.g. `1` for uniswap_v2

        :raise DuplicatePair:
            If the universe contains more than single entry for the pair.
            Because we are looking by a token symbol there might be fake tokens with the same symbol.

        :return: None if there is no match
        """

        # Don't let ints slip through as they are unsupported
        assert type(exchange_id) == int

        pairs = [p for p in self.pairs.values()
                 if p.base_token_symbol == base_token
                 and p.quote_token_symbol == quote_token
                 and p.exchange_id == exchange_id]

        if len(pairs) > 1:
            raise DuplicatePair(f"Multiple trading pairs found {base_token}-{quote_token} on exchange {exchange_id}")

        if pairs:
            return pairs[0]

        raise PairNotFoundError(base_token=base_token, quote_token=quote_token)

    def get_all_pairs_on_exchange(self, exchange_id: int) -> Iterable[DEXPair]:
        """Get all trading pair on a decentralsied exchange.

        Use `ExchangeUniverse.get_by_chain_and_slug` to resolve the `exchange_id` first.
        :param chain_id: E.g. `ChainId.ethereum`

        :param exchange_id: E.g. `1` for uniswap_v2

        :raise DuplicatePair:
            If the universe contains more than single entry for the pair.
            Because we are looking by a token symbol there might be fake tokens with the same symbol.

        :return: None if there is no match
        """

        # Don't let ints slip through as they are unsupported
        assert type(exchange_id) == int

        for p in self.pairs.values():
            if p.exchange_id == exchange_id:
                yield p

    def get_active_pairs(self) -> Iterable["DEXPair"]:
        """Filter for pairs that have see a trade for the last 30 days"""
        return filter(lambda p: not p.flag_inactive, self.pairs.values())

    def get_inactive_pairs(self) -> Iterable["DEXPair"]:
        """Filter for pairs that have not see a trade for the last 30 days"""
        return filter(lambda p: p.flag_inactive, self.pairs.values())


def filter_for_exchanges(pairs: pd.DataFrame, exchanges: Collection[Exchange]) -> pd.DataFrame:
    """Filter dataset so that it only contains data for the trading pairs from a certain exchange.

    Useful as a preprocess step for creating :py:class:`tradingstrategy.candle.GroupedCandleUniverse`
    or :py:class:`tradingstrategy.liquidity.GroupedLiquidityUniverse`.
    """
    exchange_ids = [e.exchange_id for e in exchanges]
    our_pairs: pd.DataFrame = pairs.loc[
        (pairs['exchange_id'].isin(exchange_ids))
    ]
    return our_pairs


def filter_for_quote_tokens(pairs: pd.DataFrame, quote_token_addresses: Union[List[str], Set[str]]) -> pd.DataFrame:
    """Filter dataset so that it only contains data for the trading pairs that have a certain quote tokens.

    Useful as a preprocess step for creating :py:class:`tradingstrategy.candle.GroupedCandleUniverse`
    or :py:class:`tradingstrategy.liquidity.GroupedLiquidityUniverse`.

    You might, for example, want to construct a trading universe where you have only BUSD pairs.

    :param quote_token_addresses: List of Ethereum addresses of the tokens - most be lowercased, as Ethereum addresses in our raw data are.
    """
    assert type(quote_token_addresses) in (list, set), f"Received: {type(quote_token_addresses)}: {quote_token_addresses}"

    for addr in quote_token_addresses:
        assert addr == addr.lower(), f"Address was not lowercased {addr}"

    our_pairs: pd.DataFrame = pairs.loc[
        (pairs['token0_address'].isin(quote_token_addresses) & (pairs['token0_symbol'] == pairs['quote_token_symbol'])) |
        (pairs['token1_address'].isin(quote_token_addresses) & (pairs['token1_symbol'] == pairs['quote_token_symbol']))
    ]

    return our_pairs


class StablecoinFilteringMode(enum.Enum):
    """How to filter pairs in stablecoin filtering."""
    only_stablecoin_pairs = "only_stablecoin_pairs"
    only_volatile_pairs = "only_volatile_pairs"


def filter_for_stablecoins(pairs: pd.DataFrame, mode: StablecoinFilteringMode) -> pd.DataFrame:
    """Filter dataset so that it only contains data for the trading pairs that are either stablecoin pairs or not.

    Trading logic might not be able to deal with or does not want to deal with stable -> stable pairs.
    Trading stablecoin to another does not make sense, unless you are doing high volume arbitration strategies.

    Uses internal stablecoin list from :py:mod:`tradingstrategy.stablecoin`.
    """
    assert isinstance(mode, StablecoinFilteringMode)

    if mode == StablecoinFilteringMode.only_stablecoin_pairs:
        our_pairs: pd.DataFrame = pairs.loc[
            (pairs['token0_symbol'].isin(ALL_STABLECOIN_LIKE) & pairs['token1_symbol'].isin(ALL_STABLECOIN_LIKE))
        ]
    else:
        # https://stackoverflow.com/a/35939586/315168
        our_pairs: pd.DataFrame = pairs.loc[
            ~(pairs['token0_symbol'].isin(ALL_STABLECOIN_LIKE) & pairs['token1_symbol'].isin(ALL_STABLECOIN_LIKE))
        ]
    return our_pairs

def resolve_pairs_based_on_ticker(
    df: pd.DataFrame,
    chain_id: Optional[ChainId] = None,
    exchange_slug: Optional[str] = None,
    pairs: set[tuple[ChainId, str, str, str] | \
               tuple[ChainId, str, str, str, BasisPoint]] | \
                Collection[HumanReadableTradingPairDescription] = None,
    sorting_criteria_by: Tuple = ("fee", "buy_volume_all_time"),
    sorting_criteria_ascending: Tuple = (True, False),
) -> pd.DataFrame:
    """Resolve symbolic trading pairs to their internal integer primary key ids.

    Uses pair database described :py:class:`DEXPair` Pandas dataframe
    to resolve pairs to their integer ids on a single exchange.

    .. warning ::

        For popular trading pairs, there will be multiple scam pairs
        with the same ticker name. In this case, one with the highest all-time
        buy volume is chosen.

    .. note ::

        Pair ids are not stable and may change long term.
        Always resolve pair ids before a run.

    Example:

    .. code-block: python

        client = persistent_test_client
        pairs_df = client.fetch_pair_universe().to_pandas()

        pairs = {
            (ChainId.ethereum, "uniswap-v3", "WETH", "USDC", 0.0005),
            (ChainId.ethereum, "uniswap-v3", "DAI", "USDC"),
        }

        filtered_pairs_df = resolve_pairs_based_on_ticker(
            pairs_df,
            pairs=pairs,
        )

        assert len(filtered_pairs_df) == 2

    Alternative Example:

    .. code-block: python

        pairs_df = client.fetch_pair_universe().to_pandas()

        tickers = {
            ("WBNB", "BUSD"),
            ("Cake", "WBNB"),
        }

        # ticker -> pd.Series row map for pairs
        filtered_pairs_df = resolve_pairs_based_on_ticker(
            pairs_df,
            ChainId.bsc,
            "pancakeswap-v2",
            tickers
        )

        assert len(filtered_pairs_df) == 2
        wbnb_busd = filtered_pairs_df.loc[
            (filtered_pairs_df["base_token_symbol"] == "WBNB") &
            (filtered_pairs_df["quote_token_symbol"] == "BUSD")
        ].iloc[0]
        assert wbnb_busd["buy_volume_30d"] > 0

    :param df:
        DataFrame containing DEXPairs

    :param chain_id:
        Blockchain the exchange is on.

        Set `None` if given part of `HumanReadableTradingPairDescription`.

    :param exchange_slug:
        Symbolic exchange name

        Set `None` if given part of `HumanReadableTradingPairDescription`.

    :param pairs:
        List of trading pairs as (base token, quote token) tuples.
        Note that giving trading pair tokens in wrong order
        causes pairs not to be found.
        If any ticker does not match it is not included in the result set.

        See :py:data:`tradingstrategy.pair.HumanReadableTradingPairDescription`.

    :param sorting_criteria_by:
        Resulting DataFrame sorting

    :param sorting_criteria_ascending:
        Resulting DataFrame sorting

    :return:
        DataFrame with filtered pairs.
    """

    assert pairs, "No pair_tickers given"

    match_fee = False

    # Create list of conditions to filter out dataframe,
    # one condition per pair
    conditions = []
    for pair_description in pairs:

        if len(pair_description) in (4, 5):
            # New API
            pair_chain, pair_exchange, base, quote, *fee = pair_description

            assert isinstance(pair_chain, ChainId)
            assert type(pair_exchange) == str
            assert type(base) == str
            assert type(quote) == str

            # Convert to BPS
            if len(fee) > 0:
                assert len(fee) == 1
                fee_value = fee[0]
                assert type(fee_value) == float, f"Expected fee 0...1: {type(fee_value)}: {fee_value}"
                assert fee_value >= 0 and fee_value <= 1
                fee = [int(fee_value * 10000)]

        else:
            pair_chain = chain_id
            pair_exchange = exchange_slug
            assert chain_id, "chain_id missing"
            assert exchange_slug, "exchange_slug missing"
            base, quote, *fee = pair_description

        condition = (
            (df["base_token_symbol"].str.lower() == base.lower())
            & (df["quote_token_symbol"].str.lower() == quote.lower())
            & (df["exchange_slug"].str.lower() == pair_exchange.lower())
            & (df["chain_id"] == pair_chain.value)
        )

        # also filter by pair fee if pair ticker specifies it
        if len(fee) > 0:
            condition &= (df["fee"] == fee[0])

        conditions.append(condition)

    # OR call conditions together
    # https://stackoverflow.com/a/57468610/315168
    df_matches = df.loc[np.logical_or.reduce(conditions)]

    # Sort by the buy volume as a preparation
    # for the scam filter
    df_matches = df_matches.sort_values(by=list(sorting_criteria_by), ascending=list(sorting_criteria_ascending))

    result_pair_ids = set()

    # Scam filter.
    # Pick the tokens by the highest buy volume to the result map.
    for pair_description in pairs:

        match_fee = None
        if len(pair_description) > 3:
            pair_chain, pair_exchange, base, quote, *fee = pair_description
            if len(fee) >= 1:
                match_fee = fee[0]
        else:
            # Legacy
            base, quote, *_ = pair_description

        if match_fee:
            for _, row in df_matches.iterrows():
                if (
                    row["base_token_symbol"].lower() == base.lower()
                    and row["quote_token_symbol"].lower() == quote.lower()
                    and row["fee"] == match_fee * 10000
                ):
                    result_pair_ids.add(row["pair_id"])
                    break

        else:

            for _, row in df_matches.iterrows():
                if (
                    row["base_token_symbol"].lower() == base.lower()
                    and row["quote_token_symbol"].lower() == quote.lower()
                ):
                    result_pair_ids.add(row["pair_id"])
                    break

    result_df = df.loc[df["pair_id"].isin(result_pair_ids)]

    return result_df


def generate_address_columns(df: pd.DataFrame) -> pd.DataFrame:
    """Add base_token_address, quote_token_address columns.

    These are not part of the dataset, as they can be derived from other colums.

    :param df:
        Dataframe from :py:meth:`tradingstrategy.client.Client.fetch_pair_universe`.

    :return:
        New DataFrame with `base_token_address` and `quote_token_address` columns.

    """

    def expander(row: pd.Series) -> dict:
        quote_token_symbol = row["quote_token_symbol"]
        if row["token0_symbol"] == quote_token_symbol:
            return {
                "quote_token_address": row["token0_address"],
                "base_token_address": row["token1_address"],
            }
        else:
            return {
                "quote_token_address": row["token1_address"],
                "base_token_address": row["token0_address"],
            }

    applied_df = df.apply(expander, axis='columns', result_type='expand')
    df = pd.concat([df, applied_df], axis='columns')
    return df<|MERGE_RESOLUTION|>--- conflicted
+++ resolved
@@ -808,8 +808,8 @@
             pair = self.get_pair_by_id(pair_id)
             if pair.base_token_symbol == base_token_symbol and pair.quote_token_symbol == quote_token_symbol:
                 return pair
-<<<<<<< HEAD
-        return None
+        
+        raise PairNotFoundError(base_token=base_token_symbol, quote_token=quote_token_symbol)
     
     def get_by_symbols_safe(self, base_token_symbol: str, quote_token_symbol: str) -> Optional[DEXPair]:
         """Get a trading pair by its ticker symbols. In the case of multiple matching pairs, an exception is raised.
@@ -831,10 +831,6 @@
             return pair_placeholder[0]
         
         return None
-=======
-        
-        raise PairNotFoundError(base_token=base_token_symbol, quote_token=quote_token_symbol)
->>>>>>> be9a85d5
 
     def get_one_pair_from_pandas_universe(
             self,
