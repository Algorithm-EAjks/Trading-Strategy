--- conflicted
+++ resolved
@@ -4,12 +4,7 @@
 #: Note that it is *not* safe to to check the token symbol to know if a token is a specific stablecoin,
 #: but you always need to check the contract address.
 #: Checking against this list only works
-<<<<<<< HEAD
-STABLECOIN_LIKE = ("DAI", "USDC", "USDT", "DAI", "BUSD", "UST", "USDN", "LUSD", "VUSD", "USDV", "EUROe", "EURT", "USDP", "iUSD", "USDS", "gmUSD", "USDR", "RAI", "EURS", "TUSD", "EURe", "USD+", "EUROC", "USDs")
-=======
-STABLECOIN_LIKE = ("DAI", "USDC", "USDT", "DAI", "BUSD", "UST", "USDN", "USDT.e", "USDC.e")
->>>>>>> 450c42ff
-
+STABLECOIN_LIKE = ("DAI", "USDC", "USDT", "DAI", "BUSD", "UST", "USDN", "LUSD", "VUSD", "USDV", "EUROe", "EURT", "USDP", "iUSD", "USDS", "gmUSD", "USDR", "RAI", "EURS", "TUSD", "EURe", "USD+", "EUROC", "USDs", "USDT.e", "USDC.e")
 
 #: Stablecoins plus their interest wrapped counterparts on Compound and Aave.
 #: Also contains other derivates.
