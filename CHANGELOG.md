--- conflicted
+++ resolved
@@ -1,11 +1,8 @@
 # 0.14.1
 
-<<<<<<< HEAD
 - Add caching to `get_candles_by_pair()` and `get_single()` methods.
 This can result in backtesting time being more than halved. 
-=======
 - Fix: Bad wick filtering code crashed on empty dataframes
->>>>>>> d12f3676
 
 # 0.14
 
